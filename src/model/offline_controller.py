import numpy as np
import torch

from model.predict import Predictor, PredictorUpdater
<<<<<<< HEAD
from model.topological_maps import TopologicalMap, Updater
=======
from model.topological_maps import FilteredTopologicalMap as TopologicalMap
from model.topological_maps import Updater
>>>>>>> ecdb3388


class OfflineController:
    """
    Manages the update of topological maps using sensory inputs from an
    environment.
    """

    def __init__(self, env, params, seed=None):
        """
        Initialize the OfflineController with the given environment,
        parameters, and optional random seed.

        Parameters:
        - env: The environment interface providing sensory inputs.
        - params: Parameters detailing map sizes, learning rates, and other
                  configuration variables.
        - seed: Optional random seed for reproducibility.
        """
        # Environment and parameters setup
        self.env = env
        self.params = params

        # Param inits
        self.epoch = 0
        self.competence = torch.tensor(0.0)
        self.competences = torch.tensor(0.0)
        self.local_incompetence = torch.tensor(0.0)
        self.match_std = self.params.match_std

        # Random generator initialization
        self.seed = seed if seed is not None else 0
        self.rng = np.random.RandomState(self.seed)

        self._init_internal_space_prototypes()

        # Initialize maps for sensory processing
        self._init_maps()

        # Initialize prediction component
        self._init_predictor()

        # Preallocate storage for states
        self._init_storage()

        # Set initial hyperparameters
        self.set_hyperparams()

    def _init_internal_space_prototypes(self):
        output_size = self.params.maps_output_size
        output_side = int(output_size**0.5)

        side_idcs = torch.arange(output_side).float()
        grid_x, grid_y = torch.meshgrid(side_idcs, side_idcs, indexing="ij")
        grid = torch.stack([grid_x.ravel(), grid_y.ravel()], dim=-1)

        self.prototype_grid_reps = torch.stack(
            [
                torch.exp(
                    -(self.params.neighborhood_modulation_baseline**-2)
                    * torch.norm(grid - m, dim=-1) ** 2
                )
                for m in grid
            ]
        )

        return self.prototype_grid_reps

    def _init_maps(self):
        """Initialize the topological maps and their updaters."""
        input_size = np.prod(
            self.env.observation_space["FOVEA"].sample().shape
        )
        output_size = self.params.maps_output_size

        # Visual conditions map
        self.visual_conditions_map = TopologicalMap(input_size, output_size)
        self.visual_conditions_updater = Updater(
            self.visual_conditions_map,
            self.params.maps_learning_rate,
            "stm",
        )

        # Visual effects map
        self.visual_effects_map = TopologicalMap(input_size, output_size)
        self.visual_effects_updater = Updater(
            self.visual_effects_map,
            self.params.maps_learning_rate,
            "stm",
        )

        # Attention map
        input_size = self.params.attention_size
        self.attention_map = TopologicalMap(input_size, output_size)
        self.attention_updater = Updater(
            self.attention_map,
            self.params.maps_learning_rate,
            "stm",
        )

    def _init_predictor(self):
        output_size = self.params.maps_output_size
        lr = self.params.predictor_learning_rate
        self.predictor = Predictor(output_size)
        self.predictor_updater = PredictorUpdater(
            self.predictor, learning_rate=lr
        )

    def _init_storage(self):
        """Initialize storage for visual, action, and attention states."""
        visual_size = np.prod(
            self.env.observation_space["FOVEA"].sample().shape
        )
        self.params.visual_size = visual_size

        self.visual_states = np.zeros(
            (
                self.params.episodes,
                self.params.saccade_num,
                self.params.saccade_time,
                visual_size,
            )
        )
        self.action_states = np.zeros(
            (
                self.params.episodes,
                self.params.saccade_num,
                self.params.saccade_time,
                self.params.action_size,
            )
        )
        self.attention_states = np.zeros(
            (
                self.params.episodes,
                self.params.saccade_num,
                self.params.saccade_time,
                self.params.attention_size,
            )
        )
        self.world_states = np.zeros(
            (
                self.params.episodes,
                self.params.saccade_num,
                self.params.saccade_time,
                1,
            )
        )
        self.timestep_competences = np.zeros(
            (
                self.params.episodes,
                self.params.saccade_num,
                self.params.saccade_time,
                1,
            )
        )

    def reset_states(self):
        """Reset the stored states for the current episode."""
        self.visual_states.fill(0)
        self.action_states.fill(0)
        self.attention_states.fill(0)
        self.world_states.fill(99)
        self.timestep_competences.fill(None)

    def set_hyperparams(self):
        """Set the controller's hyperparameters based on current competence."""
        decay = np.tanh(self.params.decaying_speed * self.competence)
        local_decay = torch.tanh(
            self.params.local_decaying_speed * self.competences
        )

        self.incompetence = 1 - decay
        self.local_incompetence = (1 - local_decay).reshape(-1, 1)

        lm_baseline = self.params.learningrate_modulation_baseline
        self.learningrate_modulation = lm_baseline + (
            self.params.learningrate_modulation
            * self.local_incompetence
            * self.incompetence
        )

        nm_baseline = self.params.neighborhood_modulation_baseline
        self.neighborhood_modulation = nm_baseline + (
            self.params.neighborhood_modulation
            * self.incompetence
            * self.local_incompetence
        )

        self.neighborhood_modulation = self.neighborhood_modulation.reshape(
            -1, 1
        )

        self.match_std = self.params.match_std

    def get_local_competence(self, representation):
        comp = self.predictor(representation.reshape(1, -1))[0]
        comp = comp.tolist()[0]

        # convert values so that [0.5, 1.0] maps into [0, 1]
        comp = 2 * (np.maximum(0.5, comp) - 0.5)

        return comp

    def get_global_competence(self):
        grid_comps = self.predictor(self.prototype_grid_reps)
        comp = grid_comps.mean().tolist()

        # convert values so that [0.5, 1.0] maps into [0, 1]
        comp = 2 * (np.maximum(0.5, comp) - 0.5)

        return comp

    def generate_saccade(self, visual_input):

        torch_visual_input = torch.tensor(visual_input).reshape(1, -1) / 255.0
        visual_map_output = self.visual_conditions_map(torch_visual_input)
        reps = self.get_map_representations(
            self.visual_conditions_map,
            visual_map_output,
            self.params.neighborhood_modulation_baseline,
        )

        competence = self.get_local_competence(reps["grid"])
        coin = self.rng.rand() > (1 - competence)

        if coin:
            saccade = self.attention_map.backward(
                reps["point"],
                self.params.neighborhood_modulation_baseline,
            )
            saccade = saccade.flatten().tolist()
        else:
            saccade = self.rng.rand(2)

        return saccade, competence

    def record_states(self, episode, saccade, ts, state):
        """
        Record the visual, action, and attention states for a given timestep.

        Parameters:
        - episode: The current episode number.
        - saccade: The current saccade number.
        - ts: The current timestep within a saccade.
        - state: The state dictionary containing 'vision', 'action',
          'attention' and 'competence' keys.
        """
        self.visual_states[episode, saccade, ts] = (
            state["vision"].ravel() / 255.0
        )
        self.action_states[episode, saccade, ts] = state["action"]
        self.attention_states[episode, saccade, ts] = state["attention"]
        self.world_states[episode, saccade, ts] = state["world"]
        self.timestep_competences[episode, saccade, ts] = state["competence"]

    def filter_salient_states(self):
        """
        Filter out states based on the magnitude of the saccades.
        States where the magnitude exceeds the configured threshold
        are considered salient.
        """
        magnitudes = np.linalg.norm(self.action_states, axis=-1)
        is_salient = magnitudes > self.params.saccade_threshold
        self.filtered_idcs = np.stack(np.where(is_salient))

    def update(self):
        """
        Update all sensory maps based on stored states and current competence.
        """
        offset = 2
        # Only consider saccades that are not on the time-limits edges
        idcs = self.filtered_idcs
        ts_cond = (offset < idcs[2]) & (
            idcs[2] < (self.params.saccade_time - offset)
        )
        idcs = idcs[:, ts_cond]

        # Get states for attention, visual conditions, and visual effects
        def get_state_data(states, offset):
            item_size = states.shape[-1]
            return torch.tensor(
                states[idcs[0], idcs[1], idcs[2] + offset],
                dtype=torch.float32,
            ).reshape(-1, item_size)

        attention_states = get_state_data(self.attention_states, offset=offset)
        visual_conditions = get_state_data(self.visual_states, offset=-offset)
        visual_effects = get_state_data(self.visual_states, offset=offset)
        competences = get_state_data(self.timestep_competences, offset=offset)

        # Retrieve representations
        representations = self.get_representations(
            attention_states, visual_conditions, visual_effects
        )
        self.representations = representations

        # Compute competence
        self.matches = self._compute_matches()
        self.competences = competences
        self.competence = self.get_global_competence()

        # hyperparameters
        self.set_hyperparams()

        # Updates
        self._update_maps(
            attention_states,
            visual_conditions,
            visual_effects,
        )
        self._update_predictor()

        self.weight_change = self.compute_weight_change()

    def get_map_representations(self, map, norms, std_baseline, grid=True):
        """
        Compute point and grid representations for a map.

        Parameters:
        - map: The map object to compute representations for.
        - norms: Norms to be used in computing the representation.
        - std_baseline: Baseline standard deviation for modulation.
        - grid (bool, optional): Indicates whether to include grid
          representation; defaults to True.

        Returns:
        - A dictionary with point and grid representations.
        """
        return {
            "point": map.get_representation(norms, rtype="point"),
            "grid": map.get_representation(
                norms, rtype="grid", neighborhood_std=std_baseline
            ),
        }

    def get_representations(
        self, attention_states, visual_conditions, visual_effects
    ):
        """
        Compute representations of states in the maps.

        Parameters:
        - attention_states: Current states of attention inputs.
        - visual_conditions: Visual condition states.
        - visual_effects: Visual effect states.

        Returns:
        - A dictionary with point and grid representations for attention,
          visual conditions, and visual effects and goals.
        """
        std_baseline = self.params.neighborhood_modulation_baseline

        representations = {
            "pa": self.get_map_representations(
                self.attention_map,
                self.attention_map(attention_states),
                std_baseline,
            ),
            "pvc": self.get_map_representations(
                self.visual_conditions_map,
                self.visual_conditions_map(visual_conditions),
                std_baseline,
            ),
            "pve": self.get_map_representations(
                self.visual_effects_map,
                self.visual_effects_map(visual_effects),
                std_baseline,
            ),
            "pg": self.get_map_representations(
                self.visual_conditions_map,
                self.visual_conditions_map(visual_conditions),
                std_baseline,
            ),
        }
        return representations

    def _update_maps(
        self,
        attention_states,
        visual_conditions,
        visual_effects,
    ):
        """
        Update topological maps using their respective updaters and current
        representations.

        Parameters:
        - attention_states: attentional templetes i.e. saccades.
        - visual_conditions: fovea vision before saccades.
        - visual_effects: fovea vision after saccades.
        """

        # Spread map outputs for the update graph
        attention_output = self.attention_map(attention_states)
        visual_conditions_output = self.visual_conditions_map(
            visual_conditions
        )
        visual_effects_output = self.visual_effects_map(visual_effects)

        # define common vars
        point_goal_representations = self.representations["pg"]["point"]
        neighborhood_modulation = self.neighborhood_modulation
        learningrate_modulation = self.learningrate_modulation

        # Update maps
        self.visual_conditions_updater(
            output=visual_conditions_output,
            neighborhood_std=neighborhood_modulation,
            anchors=point_goal_representations,
            learning_modulation=learningrate_modulation,
            neighborhood_std_anchors=self.params.anchor_std,
        )

        self.visual_effects_updater(
            output=visual_effects_output,
            neighborhood_std=neighborhood_modulation,
            anchors=point_goal_representations,
            learning_modulation=learningrate_modulation,
            neighborhood_std_anchors=self.params.anchor_std,
        )

        self.attention_updater(
            output=attention_output,
            neighborhood_std=neighborhood_modulation,
            anchors=point_goal_representations,
            learning_modulation=learningrate_modulation,
            neighborhood_std_anchors=self.params.anchor_std,
        )

    def _update_predictor(self):
        point_goal_representations = self.representations["pg"]["grid"]
        outputs = self.predictor(point_goal_representations)
        self.predictor_updater(outputs, self.matches, 1.0)

    def _compute_matches(self):
        """
        Compute the matching scores between visual effects and attention
        states.

        Returns:
        - A tensor of match scores based on the Euclidean distance between
          points.
        """

        # Determine the positional difference between the "pa" and "pa"
        # representations
        pa_pg_difference = (
            self.representations["pa"]["point"]
            - self.representations["pg"]["point"]
        )
        # Compute the Euclidean norm of the above difference, resulting in a
        # distance measure
        norm_pa_pg = torch.norm(pa_pg_difference, dim=-1)

        # Determine the positional difference between the "pve" and "pa"
        # representations
        pve_pg_difference = (
            self.representations["pve"]["point"]
            - self.representations["pg"]["point"]
        )
        # Compute the Euclidean norm of the above difference, resulting in a
        # distance measure
        norm_pve_pg = torch.norm(pve_pg_difference, dim=-1)

        # Determine the positional difference between the "pvc" and "pa"
        # representations
        pvc_pg_difference = (
            self.representations["pvc"]["point"]
            - self.representations["pg"]["point"]
        )
        # Compute the Euclidean norm of the  above difference for distance
        # measurement
        norm_pvc_pg = torch.norm(pvc_pg_difference, dim=-1)

        # Stack the calculated norms to form a distances tensor
        dists = torch.stack([norm_pa_pg, norm_pve_pg, norm_pvc_pg])

        # Convert distances to similarity scores using a Gaussian-like decay
        # based on match_std
        matches = torch.exp(-((self.match_std**-2) * dists**2))
        # Calculate the average of the scores for a comprehensive similarity
        # measure
        matches = matches.mean(0)

        # Return the computed average similarity scores
        return matches

    def compute_weight_change(self):
        """
        Compute the change in weights for each map.

        The method compares the current weights with previously stored
        weights for specified keys (e.g., 'visual_conditions',
        'visual_effects', 'attention'). It calculates the norm (magnitude
        of difference) between the current and previous weights for each
        key, and then updates the stored weights with the current ones.

        Returns:
            - norms (dict): A dictionary containing the norms of the weight
              differences for each specified map:
              ["visual_conditions", "visual_effects", "attention"].
        """
        keys = ["visual_conditions", "visual_effects", "attention"]

        # Initialize weight_dict if it doesn't exist
        if not hasattr(self, "weight_dict"):
            self.weight_dict = {
                key: torch.zeros_like(getattr(self, f"{key}_map").weights)
                for key in keys
            }

        weight_dict_curr = {
            key: getattr(self, f"{key}_map").weights.clone() for key in keys
        }

        # Calculate norms and update weight_dict in a single loop
        norms = {}
        for key in keys:
            norms[key] = torch.norm(
                self.weight_dict[key] - weight_dict_curr[key]
            )
            self.weight_dict[key] = weight_dict_curr[key]

        return norms

    def arbitrate_goals(self, offcontrol_goal, rnn_goal, w):
        hov_oc_goal = self.recurrent_model.linearize(
            offcontrol_goal.flatten()
        )
        hov_rnn_goal = self.recurrent_model.linearize(rnn_goal)
        hov_goal = w * hov_rnn_goal + (1 - w) * hov_oc_goal
        # TODO: add noise
        goal = np.argmax(hov_goal)
        goal = self.recurrent_model.to_point(goal)

        return goal

    def get_action_from_condition(
        self,
        condition,
        condition_filter=None,
        filter_magnitude=0,
    ):
        """
        Retrieve the action representation given a visual condition.

        Parameters:
        - condition: A visual state to obtain corresponding action.
        - condition_filter: A predicted point representation.
        - filter_magnitude: The proportion of influence of the filter

        Returns:
        - A tuple containing the focus point and representation.
        """
        condition_tensor = (
            torch.tensor(condition.ravel().reshape(1, -1), dtype=torch.float32)
            / 255.0
        )

        if condition_filter is not None:
            self.visual_conditions_map.set_filter(
                [condition_filter],
                magnitude=filter_magnitude,
            )

        norm = self.visual_conditions_map(condition_tensor)

        representation = self.visual_conditions_map.get_representation(
            norm,
            rtype="point",
            neighborhood_std=self.params.neighborhood_modulation_baseline,
        )

        focus = self.attention_map.backward(
            representation, self.params.neighborhood_modulation_baseline
        )
        return (
            focus.cpu().detach().numpy(),
            representation.cpu().detach().numpy(),
        )

    def save(self, file_path):
        """
        Serialize and save the state of the OfflineController to a file.

        Parameters:
        - file_path: Path to the file where the state should be saved.
        """
        state = {
            "epoch": self.epoch,
            "competence": self.competence,
            "competences": self.competences,
            "local_incompetence": self.local_incompetence,
            "visual_conditions_map_state_dict": (
                self.visual_conditions_map.state_dict()
            ),
            "visual_conditions_updater_optimizer_state_dict": (
                self.visual_conditions_updater.optimizer.state_dict()
            ),
            "visual_effects_map_state_dict": (
                self.visual_effects_map.state_dict()
            ),
            "visual_effects_updater_optimizer_state_dict": (
                self.visual_effects_updater.optimizer.state_dict()
            ),
            "attention_map_state_dict": (self.attention_map.state_dict()),
            "attention_updater_optimizer_state_dict": (
                self.attention_updater.optimizer.state_dict()
            ),
            "rng_state": self.rng.get_state(),
            "predictor_state_dict": (self.predictor.state_dict()),
            "predictor_updater_optimizer_state_dict": (
                self.predictor_updater.optimizer.state_dict()
            ),
        }

        torch.save(state, file_path)

    @staticmethod
    def load(file_path, env, params, seed=None):
        """
        Load and restart an OfflineController from a saved state.

        Parameters:
        - file_path: Path to the file from which to load the state.
        - env: Environment to be associated with the loaded controller.
        - params: Parameter settings to apply.
        - seed: Optional seed for random number generators.

        Returns:
        - An OfflineController instance with the loaded state.
        """
        state = torch.load(file_path, weights_only=False)

        # Create a new OfflineController instance
        offline_controller = OfflineController(env, params, seed)

        # Restore saved state
        offline_controller.epoch = state["epoch"] + 1
        offline_controller.competence = state["competence"]
        offline_controller.competences = state["competences"]
        offline_controller.local_incompetence = state["local_incompetence"]
        offline_controller.visual_conditions_map.load_state_dict(
            state["visual_conditions_map_state_dict"]
        )
        offline_controller.visual_conditions_updater.optimizer.load_state_dict(
            state["visual_conditions_updater_optimizer_state_dict"]
        )
        offline_controller.visual_effects_map.load_state_dict(
            state["visual_effects_map_state_dict"]
        )
        offline_controller.visual_effects_updater.optimizer.load_state_dict(
            state["visual_effects_updater_optimizer_state_dict"]
        )
        offline_controller.attention_map.load_state_dict(
            state["attention_map_state_dict"]
        )
        offline_controller.attention_updater.optimizer.load_state_dict(
            state["attention_updater_optimizer_state_dict"]
        )
        offline_controller.predictor.load_state_dict(
            state["predictor_state_dict"]
        )
        offline_controller.predictor_updater.optimizer.load_state_dict(
            state["predictor_updater_optimizer_state_dict"]
        )
        offline_controller.rng.set_state(state["rng_state"])

        return offline_controller<|MERGE_RESOLUTION|>--- conflicted
+++ resolved
@@ -2,12 +2,8 @@
 import torch
 
 from model.predict import Predictor, PredictorUpdater
-<<<<<<< HEAD
-from model.topological_maps import TopologicalMap, Updater
-=======
 from model.topological_maps import FilteredTopologicalMap as TopologicalMap
 from model.topological_maps import Updater
->>>>>>> ecdb3388
 
 
 class OfflineController:
@@ -628,41 +624,7 @@
 
     @staticmethod
     def load(file_path, env, params, seed=None):
-        """
-        Load and restart an OfflineController from a saved state.
-
-        Parameters:
-        - file_path: Path to the file from which to load the state.
-        - env: Environment to be associated with the loaded controller.
-        - params: Parameter settings to apply.
-        - seed: Optional seed for random number generators.
-
-        Returns:
-        - An OfflineController instance with the loaded state.
-        """
-        state = torch.load(file_path, weights_only=False)
-
-        # Create a new OfflineController instance
-        offline_controller = OfflineController(env, params, seed)
-
-        # Restore saved state
-        offline_controller.epoch = state["epoch"] + 1
-        offline_controller.competence = state["competence"]
-        offline_controller.competences = state["competences"]
-        offline_controller.local_incompetence = state["local_incompetence"]
-        offline_controller.visual_conditions_map.load_state_dict(
-            state["visual_conditions_map_state_dict"]
-        )
-        offline_controller.visual_conditions_updater.optimizer.load_state_dict(
-            state["visual_conditions_updater_optimizer_state_dict"]
-        )
-        offline_controller.visual_effects_map.load_state_dict(
-            state["visual_effects_map_state_dict"]
-        )
-        offline_controller.visual_effects_updater.optimizer.load_state_dict(
-            state["visual_effects_updater_optimizer_state_dict"]
-        )
-        offline_controller.attention_map.load_state_dict(
+        
             state["attention_map_state_dict"]
         )
         offline_controller.attention_updater.optimizer.load_state_dict(
