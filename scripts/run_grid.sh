#!/bin/bash

seeds=1
decay_speeds="3.5"
local_decay_speeds="0.5"
# decay_speeds="$(seq 1.5 0.5 4.0)"
# local_decay_speeds="$(seq 0.5 0.5 4)"
wandb=true
<<<<<<< HEAD
series=nocolors
=======
series=test_rnn
>>>>>>> ecdb3388
CURR_DIR=$(pwd)
CURR_SIMS=$(ls | grep sim_ | grep $series)
EXE=$(dirname "$0" | xargs realpath | sed -e "s/scripts/src\/main.py/")

params="\
episodes=20;\
epochs=500;\
saccade_num=10;\
saccade_time=10;\
plot_sim=False;\
plot_maps=True;\
plotting_epochs_interval=100;\
agent_sampling_threshold=0.00001;\
maps_output_size=100;\
action_size=2;\
attention_size=2;\
maps_learning_rate=0.1;\
saccade_threshold=12.0;\
learningrate_modulation=10.0;\
neighborhood_modulation=20.0;\
learningrate_modulation_baseline=0.02;\
neighborhood_modulation_baseline=0.8;\
match_std_baseline=0.5;\
match_std=8.0;\
anchor_std=2.0;\
triangles_percent=50.0;\
<<<<<<< HEAD
colors=False"
=======
colors=True"
>>>>>>> ecdb3388

for s in $seeds; do
	for ds in $decay_speeds; do
		for lds in $local_decay_speeds; do

			id_="s_${s}_m_08000_a_02000_d_$(echo $ds | xargs printf "%06.3f" | sed -e "s/\.//")"
			id_="${id_}_l_$(echo $lds | xargs printf "%06.3f" | sed -e "s/\.//")"

			sim_exists=false
			[[ $CURR_SIMS =~ $id_ ]] && sim_exists=true

			if [[ $sim_exists == true ]]; then
				echo "$id_ exists. Simulation not started."
			else
				echo  "$id_ does not exists, simulating..."

				dirname=$(mktemp -d)
				#
				mkdir -p $dirname
				cd $dirname
				if [[ $wandb == false ]]; then wandb disabled; fi
				#
				param_list="${params};decaying_speed=${ds}"
				param_list="${param_list};local_decaying_speed=${lds}"
				#
				(python $EXE --variant=$series --seed=$s --param_list="${param_list}")
				#
				dirname_final=$(cat NAME)
				cd $CURR_DIR
				#
				mv $dirname ./$dirname_final
			fi
		done
	done
done<|MERGE_RESOLUTION|>--- conflicted
+++ resolved
@@ -6,11 +6,7 @@
 # decay_speeds="$(seq 1.5 0.5 4.0)"
 # local_decay_speeds="$(seq 0.5 0.5 4)"
 wandb=true
-<<<<<<< HEAD
-series=nocolors
-=======
 series=test_rnn
->>>>>>> ecdb3388
 CURR_DIR=$(pwd)
 CURR_SIMS=$(ls | grep sim_ | grep $series)
 EXE=$(dirname "$0" | xargs realpath | sed -e "s/scripts/src\/main.py/")
@@ -37,11 +33,7 @@
 match_std=8.0;\
 anchor_std=2.0;\
 triangles_percent=50.0;\
-<<<<<<< HEAD
-colors=False"
-=======
 colors=True"
->>>>>>> ecdb3388
 
 for s in $seeds; do
 	for ds in $decay_speeds; do
